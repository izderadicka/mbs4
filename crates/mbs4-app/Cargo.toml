[package]
name = "mbs4-app"
version = "0.1.0"
edition = "2021"
rust-version = "1.85"

[dependencies]
anyhow = { workspace = true }
axum = { workspace = true }
tokio = { workspace = true }
tracing = { workspace = true }
serde = { workspace = true }
http = "1.2.0"
mbs4-types = { path = "../mbs4-types" }
mbs4-auth = { path = "../mbs4-auth" }
mbs4-dal = { path = "../mbs4-dal" }
mbs4-search = { path = "../mbs4-search" }
<<<<<<< HEAD
mbs4-calibre = { path = "../mbs4-calibre" }
time = "0.3.37"
tower-sessions = "0.14.0"
url = "2.5.4"
serde_json.workspace = true
=======
time = { workspace = true }
tower-sessions = { workspace = true }
url = { workspace = true }
serde_json = { workspace = true }
>>>>>>> 1f73f1e2

thiserror = { workspace = true }
futures = { workspace = true }
cookie = "0.18.1"
tower-cookies = { workspace = true }
headers = "0.4.0"
axum-extra = { version = "0.10.0", features = ["typed-header"] }
tower = { workspace = true }
bytes = "1.10.1"
base16ct = "0.2.0"
sha2 = { workspace = true }
tokio-util = { workspace = true, features = ["io"] }
new_mime_guess = "4.0.4"
axum-valid = { version = "0.23.0", default-features = false, features = [
    "garde",
    "basic",
    "full_garde",
] }
garde = { workspace = true }
utoipa = { workspace = true, features = [
    "axum_extras",
    "preserve_order",
    "time",
], optional = true }
paste = "1.0.15"
uuid = { version = "1.17.0", features = ["v4"] }
libc = "0.2.174"
tempfile = { workspace = true }


[features]
openapi = ["utoipa", "mbs4-dal/openapi", "mbs4-search/openapi"]

[dev-dependencies]
rand = "0.9.0"
tracing-test = { version = "0.2.5", features = ["no-env-filter"] }

tempfile = { workspace = true }<|MERGE_RESOLUTION|>--- conflicted
+++ resolved
@@ -15,18 +15,11 @@
 mbs4-auth = { path = "../mbs4-auth" }
 mbs4-dal = { path = "../mbs4-dal" }
 mbs4-search = { path = "../mbs4-search" }
-<<<<<<< HEAD
 mbs4-calibre = { path = "../mbs4-calibre" }
-time = "0.3.37"
-tower-sessions = "0.14.0"
-url = "2.5.4"
-serde_json.workspace = true
-=======
 time = { workspace = true }
 tower-sessions = { workspace = true }
 url = { workspace = true }
 serde_json = { workspace = true }
->>>>>>> 1f73f1e2
 
 thiserror = { workspace = true }
 futures = { workspace = true }
