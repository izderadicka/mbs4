--- conflicted
+++ resolved
@@ -15,11 +15,8 @@
 mbs4-auth = { path = "../mbs4-auth" }
 mbs4-dal = { path = "../mbs4-dal" }
 mbs4-search = { path = "../mbs4-search" }
-<<<<<<< HEAD
 mbs4-calibre = { path = "../mbs4-calibre" }
-=======
 mbs4-store = { path = "../mbs4-store" }
->>>>>>> d2bcde4a
 time = { workspace = true }
 tower-sessions = { workspace = true }
 url = { workspace = true }
