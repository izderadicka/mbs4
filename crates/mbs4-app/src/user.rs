--- conflicted
+++ resolved
@@ -13,17 +13,10 @@
 
 repository_from_request!(UserRepository);
 
-<<<<<<< HEAD
-#[axum::debug_handler]
-pub async fn create_user(
-    State(state): State<AppState>,
-    Garde(Json(payload)): Garde<Json<CreateUser>>,
-=======
 // #[axum::debug_handler]
 pub async fn create_user(
     user_registry: UserRepository,
     Valid(Json(payload)): Valid<Json<CreateUser>>,
->>>>>>> 3ed34844
 ) -> ApiResult<impl IntoResponse> {
     let user_registry = UserRepository::new(state.pool().clone());
     let user = user_registry.create(payload).await?;
