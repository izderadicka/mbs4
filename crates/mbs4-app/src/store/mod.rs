#![allow(async_fn_in_trait)]
use std::future::Future;

use axum::{
    extract::{FromRequestParts, Path as UrlPath},
    RequestPartsExt as _,
};
use http::request::Parts;

pub mod rest_api;
use mbs4_store::ValidPath;
pub use rest_api::store_router;

use crate::{error::ApiError, state::AppState};

impl FromRequestParts<AppState> for ValidPath {
    type Rejection = ApiError;

    #[doc = " Perform the extraction."]
    fn from_request_parts(
        parts: &mut Parts,
        _state: &AppState,
    ) -> impl Future<Output = Result<Self, Self::Rejection>> + Send {
        async move {
            let UrlPath(path) = parts.extract::<UrlPath<String>>().await?;
            let validate_path = ValidPath::new(path)?;
            Ok(validate_path)
        }
    }
<<<<<<< HEAD
}
#[derive(Debug)]
pub struct StoreInfo {
    /// final path were the file is stored, can be different from the requested path
    pub final_path: ValidPath,
    pub size: u64,
    /// SHA256 hash
    pub hash: String,
}

pub trait Store {
    async fn store_data(&self, path: &ValidPath, data: &[u8]) -> StoreResult<StoreInfo>;
    async fn store_stream<S, E>(&self, path: &ValidPath, stream: S) -> StoreResult<StoreInfo>
    where
        S: Stream<Item = Result<Bytes, E>>,
        E: Into<StoreError>;
    async fn import_file(
        &self,
        path: &std::path::Path,
        final_path: &ValidPath,
        move_file: bool,
    ) -> StoreResult<ValidPath>;
    async fn load_data(
        &self,
        path: &ValidPath,
    ) -> Result<impl Stream<Item = StoreResult<Bytes>> + 'static, StoreError>;
    async fn size(&self, path: &ValidPath) -> StoreResult<u64>;
    async fn rename(&self, from_path: &ValidPath, to_path: &ValidPath) -> StoreResult<ValidPath>;
    fn local_path(&self, path: &ValidPath) -> std::path::PathBuf;
}

#[cfg(test)]
mod tests {
    use super::*;

    #[test]
    fn test_valid_path() {
        assert!(ValidPath::new("a/b/c").is_ok());
        assert!(ValidPath::new("a/b/c/").is_err());
        assert!(ValidPath::new("a/b/c/..").is_err());
    }

    #[test]
    fn test_prefix() {
        let original_path = ValidPath::new("abcd.txt").unwrap();
        let path = original_path.clone().with_prefix(StorePrefix::Upload);
        assert_eq!(path.as_ref(), "upload/abcd.txt");
        let final_path = path.without_prefix(StorePrefix::Upload).unwrap();
        assert_eq!(final_path, original_path);
    }
=======
>>>>>>> d2bcde4a
}<|MERGE_RESOLUTION|>--- conflicted
+++ resolved
@@ -27,57 +27,4 @@
             Ok(validate_path)
         }
     }
-<<<<<<< HEAD
-}
-#[derive(Debug)]
-pub struct StoreInfo {
-    /// final path were the file is stored, can be different from the requested path
-    pub final_path: ValidPath,
-    pub size: u64,
-    /// SHA256 hash
-    pub hash: String,
-}
-
-pub trait Store {
-    async fn store_data(&self, path: &ValidPath, data: &[u8]) -> StoreResult<StoreInfo>;
-    async fn store_stream<S, E>(&self, path: &ValidPath, stream: S) -> StoreResult<StoreInfo>
-    where
-        S: Stream<Item = Result<Bytes, E>>,
-        E: Into<StoreError>;
-    async fn import_file(
-        &self,
-        path: &std::path::Path,
-        final_path: &ValidPath,
-        move_file: bool,
-    ) -> StoreResult<ValidPath>;
-    async fn load_data(
-        &self,
-        path: &ValidPath,
-    ) -> Result<impl Stream<Item = StoreResult<Bytes>> + 'static, StoreError>;
-    async fn size(&self, path: &ValidPath) -> StoreResult<u64>;
-    async fn rename(&self, from_path: &ValidPath, to_path: &ValidPath) -> StoreResult<ValidPath>;
-    fn local_path(&self, path: &ValidPath) -> std::path::PathBuf;
-}
-
-#[cfg(test)]
-mod tests {
-    use super::*;
-
-    #[test]
-    fn test_valid_path() {
-        assert!(ValidPath::new("a/b/c").is_ok());
-        assert!(ValidPath::new("a/b/c/").is_err());
-        assert!(ValidPath::new("a/b/c/..").is_err());
-    }
-
-    #[test]
-    fn test_prefix() {
-        let original_path = ValidPath::new("abcd.txt").unwrap();
-        let path = original_path.clone().with_prefix(StorePrefix::Upload);
-        assert_eq!(path.as_ref(), "upload/abcd.txt");
-        let final_path = path.without_prefix(StorePrefix::Upload).unwrap();
-        assert_eq!(final_path, original_path);
-    }
-=======
->>>>>>> d2bcde4a
 }